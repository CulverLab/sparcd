<?xml version="1.0" encoding="UTF-8"?>
<project xmlns="http://maven.apache.org/POM/4.0.0"
         xmlns:xsi="http://www.w3.org/2001/XMLSchema-instance"
         xsi:schemaLocation="http://maven.apache.org/POM/4.0.0 http://maven.apache.org/xsd/maven-4.0.0.xsd">
    <modelVersion>4.0.0</modelVersion>

    <groupId>com.dslovikosky</groupId>
    <artifactId>SanimalFX</artifactId>
    <version>1.0-SNAPSHOT</version>
    <name>Scientific Animal Image Analysis</name>
    <packaging>jar</packaging>

    <properties>
        <project.build.sourceEncoding>UTF-8</project.build.sourceEncoding>
    </properties>

    <build>
        <plugins>
            <plugin>
                <groupId>org.apache.maven.plugins</groupId>
                <artifactId>maven-compiler-plugin</artifactId>
                <version>2.3.2</version>
                <configuration>
                    <source>15</source>
                    <target>15</target>
                </configuration>
            </plugin>
            <plugin>
                <groupId>com.zenjava</groupId>
                <artifactId>javafx-maven-plugin</artifactId>
                <version>8.8.3</version>
                <configuration>
                    <vendor>CulverLab</vendor>
                    <mainClass>controller.Sanimal</mainClass>
                </configuration>
            </plugin>
            <plugin>
                <artifactId>maven-assembly-plugin</artifactId>
                <configuration>
                    <archive>
                        <manifest>
                            <mainClass>controller.GUIStarter</mainClass>
                        </manifest>
                    </archive>
                    <descriptorRefs>
                        <descriptorRef>jar-with-dependencies</descriptorRef>
                    </descriptorRefs>
                </configuration>
                <executions>
                    <execution>
                        <id>make-assembly</id>
                        <phase>package</phase>
                        <goals>
                            <goal>single</goal>
                        </goals>
                    </execution>
                </executions>
            </plugin>
        </plugins>
    </build>

    <dependencies>
        <!-- https://mvnrepository.com/artifact/org.openfx/javafx-controls -->
	<dependency>
	    <groupId>org.openjfx</groupId>
	    <artifactId>javafx-controls</artifactId>
	    <version>15</version>
	</dependency>
        <dependency>
            <groupId>org.openjfx</groupId>
            <artifactId>javafx-fxml</artifactId>
            <version>15</version>
        </dependency>
        <dependency>
            <groupId>org.openjfx</groupId>
            <artifactId>javafx-graphics </artifactId>
            <version>12</version>
            <classifier>mac</classifier>
        </dependency>
        <!-- JFXtras to get a time picker -->
        <dependency>
            <groupId>org.jfxtras</groupId>
            <artifactId>jfxtras-controls</artifactId>
            <version>11.0-r1-SNAPSHOT</version>
        </dependency>
        <!-- https://mvnrepository.com/artifact/org.apache.commons/commons-imaging -->
        <dependency>
            <groupId>org.apache.commons</groupId>
            <artifactId>commons-imaging</artifactId>
            <version>1.0-SNAPSHOT</version>
        </dependency>
        <!-- https://mvnrepository.com/artifact/org.fxmisc.easybind/easybind -->
        <dependency>
            <groupId>org.fxmisc.easybind</groupId>
            <artifactId>easybind</artifactId>
            <version>1.0.4-SNAPSHOT</version>
        </dependency>
        <!-- https://mvnrepository.com/artifact/org.controlsfx/controlsfx -->
         <dependency>
            <groupId>org.controlsfx</groupId>
            <artifactId>controlsfx</artifactId>
<<<<<<< HEAD
            <version>12.0.0-SNAPSHOT</version>
=======
            <version>8.40.18</version>
>>>>>>> ea5d3f4a
        </dependency>
        <!-- https://mvnrepository.com/artifact/commons-validator/commons-validator -->
        <dependency>
            <groupId>commons-validator</groupId>
            <artifactId>commons-validator</artifactId>
            <version>1.7</version>
        </dependency>
        <!-- https://mvnrepository.com/artifact/org.apache.commons/commons-lang -->
        <dependency>
            <groupId>commons-lang</groupId>
            <artifactId>commons-lang</artifactId>
            <version>2.6</version>
        </dependency>
        <!-- https://mvnrepository.com/artifact/org.openjfx/javafx-controls -->
	<dependency>
	    <groupId>org.openjfx</groupId>
	    <artifactId>javafx-controls</artifactId>
	    <version>15.0.1</version>
	</dependency>
        <!-- https://mvnrepository.com/artifact/org.openjfx/javafx-fxml -->
	<dependency>
	    <groupId>org.openjfx</groupId>
	    <artifactId>javafx-fxml</artifactId>
	    <version>15.0.1</version>
	</dependency>
        <!-- https://mvnrepository.com/artifact/commons-io/commons-io -->
        <!-- <dependency>
            <groupId>commons-io</groupId>
            <artifactId>commons-io</artifactId>
            <version>2.5</version>
        </dependency> -->
        <!-- https://mvnrepository.com/artifact/org.apache.commons/commons-collections4 -->
        <dependency>
            <groupId>org.apache.commons</groupId>
            <artifactId>commons-collections4</artifactId>
            <version>4.4</version>
        </dependency>
        <!-- https://github.com/google/gson -->
        <dependency>
            <groupId>com.google.code.gson</groupId>
            <artifactId>gson</artifactId>
            <version>2.7</version>
        </dependency>
        <!-- https://github.com/joffrey-bion/fx-gson -->
        <dependency>
            <groupId>org.hildan.fxgson</groupId>
            <artifactId>fx-gson</artifactId>
            <version>3.1.2</version>
        </dependency>
        <!-- https://github.com/DICE-UNC/jargon -->
        <dependency>
            <groupId>org.irods.jargon</groupId>
            <artifactId>jargon-core</artifactId>
            <version>4.3.1.0-RELEASE</version>
        </dependency>
        <!-- https://mvnrepository.com/artifact/com/panemu/tiwulfx -->
        <dependency>
            <groupId>com.panemu</groupId>
            <artifactId>tiwulfx</artifactId>
            <version>1.3-SNAPSHOT</version>
        </dependency>
        <!-- https://mvnrepository.com/artifact/org.apache.commons/commons-compress -->
        <dependency>
            <groupId>org.apache.commons</groupId>
            <artifactId>commons-compress</artifactId>
            <version>1.20</version>
        </dependency>
        <!-- Allows for a map control -->
        <dependency>
            <groupId>com.github.ClemensFischer</groupId>
            <artifactId>FX-Map-Control</artifactId>
            <version>-SNAPSHOT</version>
        </dependency>
        <!-- Removes annoying logging messages! -->
        <dependency>
            <groupId>ch.qos.logback</groupId>
            <artifactId>logback-classic</artifactId>
            <version>1.2.1</version>
        </dependency>
    </dependencies>

    <repositories>
        <repository>
            <id>sonatype</id>
            <name>Some Maven Repository</name>
            <layout>default</layout>
            <url>https://oss.sonatype.org/content/repositories/snapshots/</url>
            <snapshots>
                <enabled>true</enabled>
            </snapshots>
        </repository>
        <repository>
            <id>apache.snapshots</id>
            <name>Apache Development Snapshot Repository</name>
            <url>https://repository.apache.org/content/repositories/snapshots/</url>
            <releases>
                <enabled>false</enabled>
            </releases>
            <snapshots>
                <enabled>true</enabled>
            </snapshots>
        </repository>
        <repository>
            <id>dice.repository</id>
            <name>dice.repository</name>
            <url>https://raw.github.com/DICE-UNC/DICE-Maven/master/releases</url>
            <releases>
                <enabled>true</enabled>
            </releases>
            <snapshots>
                <enabled>false</enabled>
                <updatePolicy>always</updatePolicy>
                <checksumPolicy>warn</checksumPolicy>
            </snapshots>
        </repository>
        <repository>
            <id>jitpack.io</id>
            <url>https://jitpack.io</url>
        </repository>
    </repositories>
</project><|MERGE_RESOLUTION|>--- conflicted
+++ resolved
@@ -99,11 +99,7 @@
          <dependency>
             <groupId>org.controlsfx</groupId>
             <artifactId>controlsfx</artifactId>
-<<<<<<< HEAD
             <version>12.0.0-SNAPSHOT</version>
-=======
-            <version>8.40.18</version>
->>>>>>> ea5d3f4a
         </dependency>
         <!-- https://mvnrepository.com/artifact/commons-validator/commons-validator -->
         <dependency>
